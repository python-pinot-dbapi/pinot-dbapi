--- conflicted
+++ resolved
@@ -526,13 +526,8 @@
         Fetch all (remaining) rows of a query result, returning them as a
         sequence of sequences (e.g. a list of tuples).
         """
-<<<<<<< HEAD
-
         results, self._results = self._results, []
         return results
-=======
-        return list(self)
->>>>>>> 4dd20636
 
     @check_result
     @check_closed
